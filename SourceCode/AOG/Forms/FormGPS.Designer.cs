--- conflicted
+++ resolved
@@ -1851,31 +1851,6 @@
             this.btnAutoSteerConfig.UseVisualStyleBackColor = false;
             this.btnAutoSteerConfig.Click += new System.EventHandler(this.btnAutoSteerConfig_Click);
             // 
-<<<<<<< HEAD
-            // btnStartAgOne
-            // 
-            this.btnStartAgOne.BackColor = System.Drawing.Color.Transparent;
-            this.btnStartAgOne.BackgroundImageLayout = System.Windows.Forms.ImageLayout.Stretch;
-            this.btnStartAgOne.Dock = System.Windows.Forms.DockStyle.Fill;
-            this.btnStartAgOne.FlatAppearance.BorderColor = System.Drawing.Color.RoyalBlue;
-            this.btnStartAgOne.FlatAppearance.BorderSize = 0;
-            this.btnStartAgOne.FlatAppearance.CheckedBackColor = System.Drawing.Color.Transparent;
-            this.btnStartAgOne.FlatAppearance.MouseDownBackColor = System.Drawing.Color.Transparent;
-            this.btnStartAgOne.FlatAppearance.MouseOverBackColor = System.Drawing.Color.Transparent;
-            this.btnStartAgOne.FlatStyle = System.Windows.Forms.FlatStyle.Flat;
-            this.btnStartAgOne.Font = new System.Drawing.Font("Tahoma", 12F, System.Drawing.FontStyle.Bold, System.Drawing.GraphicsUnit.Point, ((byte)(0)));
-            this.btnStartAgOne.ForeColor = System.Drawing.Color.DarkGray;
-            this.btnStartAgOne.Image = global::AgOpenGPS.Properties.Resources.AgIO;
-            this.btnStartAgOne.ImeMode = System.Windows.Forms.ImeMode.NoControl;
-            this.btnStartAgOne.Location = new System.Drawing.Point(0, 518);
-            this.btnStartAgOne.Margin = new System.Windows.Forms.Padding(0);
-            this.btnStartAgOne.Name = "btnStartAgOne";
-            this.btnStartAgOne.RightToLeft = System.Windows.Forms.RightToLeft.No;
-            this.btnStartAgOne.Size = new System.Drawing.Size(70, 82);
-            this.btnStartAgOne.TabIndex = 467;
-            this.btnStartAgOne.UseVisualStyleBackColor = false;
-            this.btnStartAgOne.Click += new System.EventHandler(this.btnStartAgOne_Click);
-=======
             // btnStartAgIO
             // 
             this.btnStartAgIO.BackColor = System.Drawing.Color.Transparent;
@@ -1899,7 +1874,6 @@
             this.btnStartAgIO.TabIndex = 467;
             this.btnStartAgIO.UseVisualStyleBackColor = false;
             this.btnStartAgIO.Click += new System.EventHandler(this.btnStartAgIO_Click);
->>>>>>> cc72a813
             // 
             // btnFieldMenu
             // 
