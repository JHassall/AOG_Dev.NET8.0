--- conflicted
+++ resolved
@@ -1,9 +1,5 @@
-<<<<<<< HEAD
-﻿using AgOpenGPS.Classes;
-=======
 ﻿using AOG.Classes;
 
->>>>>>> 7bc93369
 using System;
 using System.Windows.Forms;
 
